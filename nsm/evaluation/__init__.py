--- conflicted
+++ resolved
@@ -17,7 +17,6 @@
     PreflightCheckWarning
 )
 
-<<<<<<< HEAD
 # Planning-specific metrics (from dataset-planning branch)
 from nsm.evaluation.planning_metrics import (
     PlanningMetrics,
@@ -26,12 +25,13 @@
     temporal_ordering_accuracy,
     capability_coverage,
     decomposition_accuracy
-=======
+)
+
+# Process cleanup utilities (from main branch)
 from nsm.evaluation.process_cleanup import (
     check_and_cleanup,
     find_training_processes,
     kill_process
->>>>>>> be150cf8
 )
 
 __all__ = [
@@ -45,7 +45,6 @@
     'check_class_weights',
     'PreflightCheckError',
     'PreflightCheckWarning',
-<<<<<<< HEAD
     # Planning metrics
     'PlanningMetrics',
     'goal_achievement_rate',
@@ -53,9 +52,8 @@
     'temporal_ordering_accuracy',
     'capability_coverage',
     'decomposition_accuracy',
-=======
+    # Process cleanup
     'check_and_cleanup',
     'find_training_processes',
     'kill_process',
->>>>>>> be150cf8
 ]