--- conflicted
+++ resolved
@@ -398,13 +398,9 @@
         num_bases: Optional[int] = None,
         pool_ratio: float = 0.5,
         task_type: str = 'classification',
-<<<<<<< HEAD
-        num_levels: int = 3
-=======
         num_levels: int = 3,
         use_dual_pass: bool = False,
         fusion_mode: str = 'equal'
->>>>>>> 4f84ddb2
     ):
         super().__init__()
 
@@ -413,11 +409,8 @@
         self.num_classes = num_classes
         self.task_type = task_type
         self.num_levels = num_levels
-<<<<<<< HEAD
-=======
         self.use_dual_pass = use_dual_pass
         self.fusion_mode = fusion_mode
->>>>>>> 4f84ddb2
 
         # L1 ↔ L2 hierarchical layer
         self.layer_1_2 = SymmetricHierarchicalLayer(
@@ -554,7 +547,6 @@
             edge_attr_l2 = result_l2[2]
             perm_l2 = result_l2[3]
             score_l2 = result_l2[4]
-<<<<<<< HEAD
 
             # Determine batch_l2 for L2 level
             if batch is not None:
@@ -594,104 +586,6 @@
                 x_l3, perm_l3, batch_l2, original_num_nodes=x_l2.size(0)
             )
 
-            # L2 → L1 (WHAT operation)
-            x_l1_reconstructed = self.layer_1_2.what_operation(
-                x_l2_reconstructed, perm_l2, batch, original_num_nodes=original_num_nodes
-            )
-
-            # Compute 3-level cycle consistency loss
-            # L1 cycle: L1 → L2 → L3 → L2 → L1
-            cycle_loss_l1 = self.layer_1_2.pooling.cycle_loss(x, x_l1_reconstructed)
-
-            # L2 cycle: L2 → L3 → L2
-            cycle_loss_l2 = self.layer_2_3.pooling.cycle_loss(x_l2, x_l2_reconstructed)
-
-            # Total cycle loss (weighted average)
-            cycle_loss = 0.7 * cycle_loss_l1 + 0.3 * cycle_loss_l2
-
-            # Task prediction from L3 (most abstract)
-            x_abstract = x_l3
-            perm_abstract = perm_l3
-
-            # Store results for analysis
-            result = {
-                'x_l2': x_l2,
-                'x_l3': x_l3,
-                'x_l1_reconstructed': x_l1_reconstructed,
-                'x_l2_reconstructed': x_l2_reconstructed,
-                'cycle_loss': cycle_loss,
-                'cycle_loss_l1': cycle_loss_l1,
-                'cycle_loss_l2': cycle_loss_l2,
-                'perm_l2': perm_l2,
-                'perm_l3': perm_l3
-            }
-
-        # Task prediction from most abstract level
-        if self.task_type in ['classification', 'regression']:
-            # Graph-level prediction: global pooling
-            if batch is not None:
-                from torch_geometric.nn import global_mean_pool
-                if self.num_levels == 3:
-                    batch_abstract = batch_l3
-                else:
-                    batch_abstract = batch[perm_l2]
-                x_graph = global_mean_pool(x_abstract, batch_abstract)
-=======
-
-            # Determine batch_l2 for L2 level
-            if batch is not None:
-                batch_l2 = batch[perm_l2]
-            else:
-                batch_l2 = None
-
-            # Determine edge types for L2 level (placeholder for now)
-            if edge_index_l2.size(1) > 0:
-                edge_type_l2 = torch.zeros(
-                    edge_index_l2.size(1),
-                    dtype=torch.long,
-                    device=edge_index_l2.device
-                )
->>>>>>> 4f84ddb2
-            else:
-                edge_type_l2 = torch.tensor([], dtype=torch.long, device=x.device)
-
-            # L2 → L3 (WHY operation)
-            result_l3 = self.layer_2_3.why_operation(
-                x_l2, edge_index_l2, edge_type_l2, edge_attr_l2, batch_l2
-            )
-
-<<<<<<< HEAD
-        elif self.task_type == 'link_prediction':
-            # Graph-level binary prediction (edge exists/doesn't exist)
-            if batch is not None:
-                from torch_geometric.nn import global_mean_pool
-                if self.num_levels == 3:
-                    batch_abstract = batch_l3
-                else:
-                    batch_abstract = batch[perm_l2]
-                x_graph = global_mean_pool(x_abstract, batch_abstract)
-=======
-            x_l3 = result_l3[0]
-            edge_index_l3 = result_l3[1]
-            edge_attr_l3 = result_l3[2]
-            perm_l3 = result_l3[3]
-            score_l3 = result_l3[4]
-
-            # Determine batch_l3 for L3 level
-            if batch_l2 is not None:
-                batch_l3 = batch_l2[perm_l3]
->>>>>>> 4f84ddb2
-            else:
-                batch_l3 = None
-
-            # L3 → L2 (WHAT operation)
-            x_l2_reconstructed = self.layer_2_3.what_operation(
-                x_l3, perm_l3, batch_l2, original_num_nodes=x_l2.size(0)
-            )
-
-<<<<<<< HEAD
-        result['logits'] = logits
-=======
             # L2 → L1 (WHAT operation)
             x_l1_reconstructed = self.layer_1_2.what_operation(
                 x_l2_reconstructed, perm_l2, batch, original_num_nodes=original_num_nodes
@@ -816,7 +710,6 @@
             result['logits'] = logits
 
         # Add x_abstract to result for both modes
->>>>>>> 4f84ddb2
         result['x_abstract'] = x_abstract
 
         return result
