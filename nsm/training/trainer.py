"""
Generic training loop for NSM models with cycle consistency and task losses.

Implements training infrastructure with:
- Cycle consistency loss (WHY/WHAT reconstruction)
- Task-specific loss (classification/regression/link_prediction)
- Temperature annealing for confidence propagation
- Gradient clipping and monitoring
- Checkpointing and early stopping
- Tensorboard/WandB logging support

Usage:
    trainer = NSMTrainer(model, optimizer, device)
    trainer.train(train_loader, val_loader, epochs=100)
"""

import torch
import torch.nn as nn
import torch.nn.functional as F
from torch.optim import Optimizer
from torch.utils.data import DataLoader
from typing import Dict, Any, Optional, Callable, Tuple
from pathlib import Path
import time
import json
from tqdm import tqdm

from ..models.confidence.temperature import TemperatureScheduler


class NSMTrainer:
    """Generic trainer for NSM models with cycle consistency.

    Combines task loss with cycle consistency loss:
        L_total = L_task + λ_cycle * L_cycle

    Args:
        model (nn.Module): NSMModel instance
        optimizer (Optimizer): PyTorch optimizer
        device (torch.device): Training device
        cycle_loss_weight (float): Weight for cycle consistency loss
        gradient_clip (float): Max gradient norm for clipping
        temp_scheduler (TemperatureScheduler, optional): Temperature annealing
        checkpoint_dir (str): Directory for saving checkpoints
        log_interval (int): Steps between logging
        use_wandb (bool): Enable Weights & Biases logging
        use_tensorboard (bool): Enable Tensorboard logging

    Example:
        >>> model = NSMModel(node_features=64, num_relations=16, num_classes=2)
        >>> optimizer = torch.optim.Adam(model.parameters(), lr=1e-3)
        >>> trainer = NSMTrainer(model, optimizer, device='cuda')
        >>>
        >>> train_metrics = trainer.train_epoch(train_loader, epoch=0)
        >>> val_metrics = trainer.validate(val_loader)
    """

    def __init__(
        self,
        model: nn.Module,
        optimizer: Optimizer,
        device: torch.device,
        cycle_loss_weight: float = 0.1,
        gradient_clip: float = 1.0,
        temp_scheduler: Optional[TemperatureScheduler] = None,
        checkpoint_dir: str = 'checkpoints',
        log_interval: int = 10,
        use_wandb: bool = False,
        use_tensorboard: bool = False,
        class_weights: Optional[torch.Tensor] = None
    ):
        self.model = model.to(device)
        self.optimizer = optimizer
        self.device = device
        self.cycle_loss_weight = cycle_loss_weight
        self.gradient_clip = gradient_clip
        self.temp_scheduler = temp_scheduler
        self.checkpoint_dir = Path(checkpoint_dir)
        self.checkpoint_dir.mkdir(parents=True, exist_ok=True)
        self.log_interval = log_interval

        # Class weights for balanced loss (anti-collapse)
        self.class_weights = class_weights
        if class_weights is not None:
            self.class_weights = class_weights.to(device)

        # Logging
        self.use_wandb = use_wandb
        self.use_tensorboard = use_tensorboard

        if use_tensorboard:
            from torch.utils.tensorboard import SummaryWriter
            self.writer = SummaryWriter(log_dir=str(self.checkpoint_dir / 'tensorboard'))

        if use_wandb:
            import wandb
            self.wandb = wandb

        # Training state
        self.global_step = 0
        self.best_val_loss = float('inf')
        self.best_val_metric = 0.0
        self.epochs_without_improvement = 0

    def compute_task_loss(
        self,
        output: Dict[str, Any],
        labels: torch.Tensor,
        task_type: str
    ) -> torch.Tensor:
        """Compute task-specific loss.

        Args:
            output (dict): Model output containing 'logits'
            labels (Tensor): Ground truth labels
            task_type (str): 'classification', 'regression', or 'link_prediction'

        Returns:
            Tensor: Task loss (scalar)
        """
        logits = output['logits']

        if task_type == 'classification':
            return F.cross_entropy(logits, labels, weight=self.class_weights)
        elif task_type == 'regression':
            return F.mse_loss(logits.squeeze(), labels.float())
        elif task_type == 'link_prediction':
            # Binary/multi-class classification for edge existence
            return F.cross_entropy(logits, labels, weight=self.class_weights)
        else:
            raise ValueError(f"Unknown task_type: {task_type}")

    def compute_total_loss(
        self,
        output: Dict[str, Any],
        labels: torch.Tensor,
        task_type: str
    ) -> Tuple[torch.Tensor, Dict[str, float]]:
        """Compute total loss: task + cycle consistency.

        Args:
            output (dict): Model output with 'logits' and 'cycle_loss'
            labels (Tensor): Ground truth labels
            task_type (str): Task type

        Returns:
            Tuple containing:
            - total_loss (Tensor): Combined loss for backprop
            - loss_dict (dict): Individual loss components for logging
        """
        # Check if model is using dual-pass mode
        use_dual_pass = hasattr(self.model, 'use_dual_pass') and self.model.use_dual_pass

        if use_dual_pass and 'logits_abstract' in output and 'logits_concrete' in output:
            # DUAL-PASS MODE: Compute losses for all three predictions
            task_loss_abstract = self.compute_task_loss({'logits': output['logits_abstract']}, labels, task_type)
            task_loss_concrete = self.compute_task_loss({'logits': output['logits_concrete']}, labels, task_type)
            task_loss_fused = self.compute_task_loss(output, labels, task_type)  # Uses output['logits'] which is fused

            # Combined task loss (fused is primary, abstract/concrete are auxiliary)
            task_loss = (
                0.5 * task_loss_fused +      # Primary: fused prediction
                0.25 * task_loss_abstract +  # Auxiliary: abstract prediction
                0.25 * task_loss_concrete    # Auxiliary: concrete prediction
            )

            cycle_loss = output.get('cycle_loss', torch.tensor(0.0, device=self.device))
            total_loss = task_loss + self.cycle_loss_weight * cycle_loss

            loss_dict = {
                'task_loss': task_loss.item(),
                'task_loss_abstract': task_loss_abstract.item(),
                'task_loss_concrete': task_loss_concrete.item(),
                'task_loss_fused': task_loss_fused.item(),
                'cycle_loss': cycle_loss.item(),
                'total_loss': total_loss.item()
            }
        else:
            # SINGLE-PASS MODE (original behavior)
            task_loss = self.compute_task_loss(output, labels, task_type)
            cycle_loss = output.get('cycle_loss', torch.tensor(0.0, device=self.device))

            total_loss = task_loss + self.cycle_loss_weight * cycle_loss

            loss_dict = {
                'task_loss': task_loss.item(),
                'cycle_loss': cycle_loss.item(),
                'total_loss': total_loss.item()
            }

        return total_loss, loss_dict

    def train_step(
        self,
        batch: Dict[str, Any],
        task_type: str
    ) -> Dict[str, float]:
        """Single training step.

        Args:
            batch (dict): Batch data with 'x', 'edge_index', 'edge_type', 'edge_attr', 'y'
            task_type (str): Task type

        Returns:
            dict: Loss components and metrics
        """
        self.model.train()

        # Move batch to device
        x = batch['x'].to(self.device)
        edge_index = batch['edge_index'].to(self.device)
        edge_type = batch['edge_type'].to(self.device)
        edge_attr = batch.get('edge_attr', None)
        if edge_attr is not None:
            edge_attr = edge_attr.to(self.device)
        batch_idx = batch.get('batch', None)
        if batch_idx is not None:
            batch_idx = batch_idx.to(self.device)
        labels = batch['y'].to(self.device)

        # Update temperature if scheduled
        if self.temp_scheduler is not None:
            temp = self.temp_scheduler.get_temperature()
            if hasattr(self.model, 'hierarchical'):
                self.model.hierarchical.semiring.temperature = temp

        # Forward pass
        output = self.model(x, edge_index, edge_type, edge_attr, batch_idx)

        # Compute loss
        total_loss, loss_dict = self.compute_total_loss(output, labels, task_type)

        # Backward pass
        self.optimizer.zero_grad()
        total_loss.backward()

        # Gradient clipping
        grad_norm = torch.nn.utils.clip_grad_norm_(
            self.model.parameters(),
            self.gradient_clip
        )
        loss_dict['grad_norm'] = grad_norm.item()

        self.optimizer.step()
        self.global_step += 1

        return loss_dict

    def train_epoch(
        self,
        train_loader: DataLoader,
        epoch: int,
        task_type: str = 'classification'
    ) -> Dict[str, float]:
        """Train for one epoch.

        Args:
            train_loader (DataLoader): Training data
            epoch (int): Current epoch number
            task_type (str): Task type

        Returns:
            dict: Averaged metrics over epoch
        """
        self.model.train()

        epoch_metrics = {
            'task_loss': 0.0,
            'cycle_loss': 0.0,
            'total_loss': 0.0,
            'grad_norm': 0.0
        }

        num_batches = len(train_loader)

        with tqdm(train_loader, desc=f"Epoch {epoch}") as pbar:
            for batch_idx, batch in enumerate(pbar):
                # Training step
                loss_dict = self.train_step(batch, task_type)

                # Accumulate metrics
                for key in epoch_metrics:
                    epoch_metrics[key] += loss_dict[key]

                # Update progress bar
                pbar.set_postfix({
                    'loss': f"{loss_dict['total_loss']:.4f}",
                    'cycle': f"{loss_dict['cycle_loss']:.4f}",
                    'grad': f"{loss_dict['grad_norm']:.2f}"
                })

                # Log to tensorboard/wandb
                if self.global_step % self.log_interval == 0:
                    self._log_metrics(loss_dict, prefix='train', step=self.global_step)

        # Average over epoch
        for key in epoch_metrics:
            epoch_metrics[key] /= num_batches

        # Temperature annealing
        if self.temp_scheduler is not None:
            new_temp = self.temp_scheduler.step()
            epoch_metrics['temperature'] = new_temp

        return epoch_metrics

    @torch.no_grad()
    def validate(
        self,
        val_loader: DataLoader,
        task_type: str = 'classification',
        compute_metrics: Optional[Callable] = None
    ) -> Dict[str, float]:
        """Validate model on validation set.

        Args:
            val_loader (DataLoader): Validation data
            task_type (str): Task type
            compute_metrics (callable, optional): Function to compute additional metrics

        Returns:
            dict: Validation metrics
        """
        self.model.eval()

        val_metrics = {
            'task_loss': 0.0,
            'cycle_loss': 0.0,
            'total_loss': 0.0
        }

        all_preds = []
        all_labels = []

        num_batches = len(val_loader)

        for batch in tqdm(val_loader, desc="Validation"):
            # Move batch to device
            x = batch['x'].to(self.device)
            edge_index = batch['edge_index'].to(self.device)
            edge_type = batch['edge_type'].to(self.device)
            edge_attr = batch.get('edge_attr', None)
            if edge_attr is not None:
                edge_attr = edge_attr.to(self.device)
            batch_idx = batch.get('batch', None)
            if batch_idx is not None:
                batch_idx = batch_idx.to(self.device)
            labels = batch['y'].to(self.device)

            # Forward pass
            output = self.model(x, edge_index, edge_type, edge_attr, batch_idx)

            # Compute loss
            _, loss_dict = self.compute_total_loss(output, labels, task_type)

            # Accumulate metrics
            for key in val_metrics:
                val_metrics[key] += loss_dict[key]

            # Store predictions for metric computation
            all_preds.append(output['logits'].cpu())
            all_labels.append(labels.cpu())

        # Average over validation set
        for key in val_metrics:
            val_metrics[key] /= num_batches

        # Compute additional metrics (accuracy, etc.)
        if compute_metrics is not None:
            all_preds = torch.cat(all_preds, dim=0)
            all_labels = torch.cat(all_labels, dim=0)
            additional_metrics = compute_metrics(all_preds, all_labels, task_type)
            val_metrics.update(additional_metrics)

        return val_metrics

    def train(
        self,
        train_loader: DataLoader,
        val_loader: DataLoader,
        epochs: int,
        task_type: str = 'classification',
        compute_metrics: Optional[Callable] = None,
        early_stopping_patience: int = 20,
        save_best_only: bool = True
    ) -> Dict[str, Any]:
        """Full training loop with validation and checkpointing.

        Args:
            train_loader (DataLoader): Training data
            val_loader (DataLoader): Validation data
            epochs (int): Number of training epochs
            task_type (str): Task type
            compute_metrics (callable, optional): Additional metrics function
            early_stopping_patience (int): Epochs without improvement before stopping
            save_best_only (bool): Only save checkpoint when validation improves

        Returns:
            dict: Training history
        """
        history = {
            'train': [],
            'val': []
        }

        best_checkpoint_path = None

        for epoch in range(epochs):
            start_time = time.time()

            # Train
            train_metrics = self.train_epoch(train_loader, epoch, task_type)

            # Validate
            val_metrics = self.validate(val_loader, task_type, compute_metrics)

            # Timing
            epoch_time = time.time() - start_time
            train_metrics['epoch_time'] = epoch_time
            val_metrics['epoch_time'] = epoch_time

            # Store history
            history['train'].append(train_metrics)
            history['val'].append(val_metrics)

            # Log epoch summary
            print(f"\nEpoch {epoch} Summary:")
            print(f"  Train Loss: {train_metrics['total_loss']:.4f} "
                  f"(task: {train_metrics['task_loss']:.4f}, "
                  f"cycle: {train_metrics['cycle_loss']:.4f})")
            print(f"  Val Loss: {val_metrics['total_loss']:.4f} "
                  f"(task: {val_metrics['task_loss']:.4f}, "
                  f"cycle: {val_metrics['cycle_loss']:.4f})")

            if 'accuracy' in val_metrics:
                print(f"  Val Accuracy: {val_metrics['accuracy']:.4f}")

            # Log to wandb/tensorboard
            self._log_metrics(train_metrics, prefix='train_epoch', step=epoch)
            self._log_metrics(val_metrics, prefix='val_epoch', step=epoch)

            # Checkpointing
            val_loss = val_metrics['total_loss']
            if val_loss < self.best_val_loss:
                self.best_val_loss = val_loss
                self.epochs_without_improvement = 0

                if save_best_only or not save_best_only:
                    checkpoint_path = self.save_checkpoint(epoch, val_metrics)
                    best_checkpoint_path = checkpoint_path
                    print(f"  ✓ Saved best checkpoint: {checkpoint_path}")
            else:
                self.epochs_without_improvement += 1
                print(f"  No improvement for {self.epochs_without_improvement} epochs")

            # Early stopping
            if self.epochs_without_improvement >= early_stopping_patience:
                print(f"\nEarly stopping after {epoch + 1} epochs")
                break

        # Save final history
        history_path = self.checkpoint_dir / 'training_history.json'
        with open(history_path, 'w') as f:
            json.dump(history, f, indent=2)

        print(f"\nTraining complete!")
        print(f"Best validation loss: {self.best_val_loss:.4f}")
        print(f"Best checkpoint: {best_checkpoint_path}")

        return history

    def save_checkpoint(
        self,
        epoch: int,
        metrics: Dict[str, float]
    ) -> Path:
        """Save model checkpoint.

        Args:
            epoch (int): Current epoch
            metrics (dict): Validation metrics

        Returns:
            Path: Checkpoint file path
        """
        checkpoint = {
            'epoch': epoch,
            'global_step': self.global_step,
            'model_state_dict': self.model.state_dict(),
            'optimizer_state_dict': self.optimizer.state_dict(),
            'best_val_loss': self.best_val_loss,
            'metrics': metrics
        }

        if self.temp_scheduler is not None:
            checkpoint['temp_scheduler'] = self.temp_scheduler.state_dict()

        checkpoint_path = self.checkpoint_dir / f'checkpoint_epoch_{epoch}.pt'
        torch.save(checkpoint, checkpoint_path)

        # Also save as 'best_model.pt'
        best_path = self.checkpoint_dir / 'best_model.pt'
        torch.save(checkpoint, best_path)

        return checkpoint_path

    def load_checkpoint(self, checkpoint_path: str) -> Dict[str, Any]:
        """Load model checkpoint.

        Args:
            checkpoint_path (str): Path to checkpoint file

        Returns:
            dict: Checkpoint data
        """
        checkpoint = torch.load(checkpoint_path, map_location=self.device)

        self.model.load_state_dict(checkpoint['model_state_dict'])
        self.optimizer.load_state_dict(checkpoint['optimizer_state_dict'])
        self.global_step = checkpoint['global_step']
        self.best_val_loss = checkpoint['best_val_loss']

        if 'temp_scheduler' in checkpoint and self.temp_scheduler is not None:
            self.temp_scheduler.load_state_dict(checkpoint['temp_scheduler'])

        print(f"Loaded checkpoint from epoch {checkpoint['epoch']}")
        print(f"  Best val loss: {checkpoint['best_val_loss']:.4f}")

        return checkpoint

    def _log_metrics(
        self,
        metrics: Dict[str, float],
        prefix: str,
        step: int
    ) -> None:
        """Log metrics to tensorboard/wandb.

        Args:
            metrics (dict): Metrics to log
            prefix (str): Metric name prefix
            step (int): Global step
        """
        if self.use_tensorboard and hasattr(self, 'writer'):
            for key, value in metrics.items():
                self.writer.add_scalar(f'{prefix}/{key}', value, step)

        if self.use_wandb:
            wandb_metrics = {f'{prefix}/{key}': value for key, value in metrics.items()}
            self.wandb.log(wandb_metrics, step=step)


def compute_classification_metrics(
    preds: torch.Tensor,
    labels: torch.Tensor,
    task_type: str
) -> Dict[str, float]:
    """Compute classification metrics (accuracy, F1, etc.).

    Args:
        preds (Tensor): Predicted logits [batch_size, num_classes]
        labels (Tensor): Ground truth labels [batch_size]
        task_type (str): Task type

    Returns:
        dict: Computed metrics
    """
    metrics = {}

    if task_type == 'classification':
        # Multi-class classification
        pred_labels = torch.argmax(preds, dim=1)
        correct = (pred_labels == labels).sum().item()
        total = labels.size(0)
        metrics['accuracy'] = correct / total

        # Per-class accuracy (if useful)
        unique_labels = torch.unique(labels)
        for label in unique_labels:
            mask = labels == label
            class_correct = (pred_labels[mask] == labels[mask]).sum().item()
            class_total = mask.sum().item()
            if class_total > 0:
                metrics[f'accuracy_class_{label.item()}'] = class_correct / class_total

    elif task_type == 'link_prediction':
<<<<<<< HEAD
        # Binary classification (uses 2-class logits with cross_entropy)
        if preds.dim() > 1 and preds.size(1) > 1:
            # Multi-class logits (e.g., [batch_size, 2])
            pred_labels = preds.argmax(dim=1)
        else:
            # Binary sigmoid output
            pred_labels = (torch.sigmoid(preds.squeeze()) > 0.5).long()
=======
        # Binary classification: Handle [batch_size, 2] logits OR [batch_size, 1] probabilities
        if preds.dim() == 2 and preds.size(1) == 2:
            # Two-class logits: apply argmax (like standard classification)
            pred_labels = torch.argmax(preds, dim=1)
        else:
            # Single probability: apply sigmoid threshold
            pred_labels = (torch.sigmoid(preds.squeeze()) > 0.5).long()

        # Labels should be [batch_size] with values 0 or 1
>>>>>>> be150cf8
        correct = (pred_labels == labels).sum().item()
        total = labels.size(0)
        metrics['accuracy'] = correct / total

        # Per-class accuracy (class 0 = false link, class 1 = true link)
        for label_val in [0, 1]:
            mask = labels == label_val
            if mask.sum() > 0:
                class_correct = (pred_labels[mask] == labels[mask]).sum().item()
                class_total = mask.sum().item()
                metrics[f'accuracy_class_{label_val}'] = class_correct / class_total

    elif task_type == 'regression':
        # MSE and MAE
        mse = F.mse_loss(preds.squeeze(), labels.float())
        mae = F.l1_loss(preds.squeeze(), labels.float())
        metrics['mse'] = mse.item()
        metrics['mae'] = mae.item()

    return metrics<|MERGE_RESOLUTION|>--- conflicted
+++ resolved
@@ -584,15 +584,6 @@
                 metrics[f'accuracy_class_{label.item()}'] = class_correct / class_total
 
     elif task_type == 'link_prediction':
-<<<<<<< HEAD
-        # Binary classification (uses 2-class logits with cross_entropy)
-        if preds.dim() > 1 and preds.size(1) > 1:
-            # Multi-class logits (e.g., [batch_size, 2])
-            pred_labels = preds.argmax(dim=1)
-        else:
-            # Binary sigmoid output
-            pred_labels = (torch.sigmoid(preds.squeeze()) > 0.5).long()
-=======
         # Binary classification: Handle [batch_size, 2] logits OR [batch_size, 1] probabilities
         if preds.dim() == 2 and preds.size(1) == 2:
             # Two-class logits: apply argmax (like standard classification)
@@ -602,7 +593,6 @@
             pred_labels = (torch.sigmoid(preds.squeeze()) > 0.5).long()
 
         # Labels should be [batch_size] with values 0 or 1
->>>>>>> be150cf8
         correct = (pred_labels == labels).sum().item()
         total = labels.size(0)
         metrics['accuracy'] = correct / total
